//! This module acts as the window and "canvas" of the terminal, handling most behind-the-sceneries
//!
//! The [`Terminal`](struct.Terminal.html) is used to create the window and canvas for the [`TextBuffer`](text_buffer/struct.TextBuffer.html)
//! which can then draw it, close the window, reset the title of the window or handle input.
//!
//! **Note** when building with debug-mode, you are able to press `F3` to toggle between debug and non-debug. see ([`Terminal`](struct.Terminal.html#method.set_debug)) for more information.
//!
//! ### Terminal example:
//! ```no_run
//! use glerminal::terminal::TerminalBuilder;
//!
//! let terminal = TerminalBuilder::new()
//!     .with_title("Hello GLerminal!")
//!     .with_dimensions((1280, 720))
//!     .build();
//! ```
//!
//! ### `let mut terminal` vs `let terminal`
//! In most cases you might just want to initialize the terminal as immutable, but in some, you will need to initialize it as mutable,
//! allowing it to run some additional methods, such as `.show()` and `.set_title("title")`
//!
//1 #### Example of a mutable terminal:
//! ```no_run
//! use glerminal::terminal::TerminalBuilder;
//!
//! let mut terminal = TerminalBuilder::new()
//!     .with_title("Hello GLerminal!")
//!     .with_dimensions((1280, 720))
//!     .with_visibility(false)
//!     .build();
//!
//! terminal.set_title("Changed title!");
//! terminal.show();
//! ```

#[allow(unused_imports)]
use glutin::VirtualKeyCode;
use std::cell::{Cell, RefCell};
use std::time::SystemTime;

use display::Display;
use font::Font;
use text_buffer::TextBuffer;
use renderer;
use input::Input;

static IOSEVKA_SFL: &'static str = include_str!("../fonts/iosevka.sfl");
static IOSEVKA_PNG: &'static [u8] = include_bytes!("../fonts/iosevka.png");

/// A builder for the `Terminal`. Includes some settings that can be set before building.
///
/// See [terminal mod](index.html) for examples and more detailed documentation.
pub struct TerminalBuilder {
    title: String,
    dimensions: (u32, u32),
    clear_color: (f32, f32, f32, f32),
    font: Font,
    visibility: bool,
    headless: bool,
    text_buffer_aspect_ratio: bool,
}

#[allow(dead_code)]
impl TerminalBuilder {
    /// Creates a new terminal builder with default settings.
    pub fn new() -> TerminalBuilder {
        TerminalBuilder {
            title: "Hello, World ! ".to_owned(),
            dimensions: (1280, 720),
            clear_color: (0.14, 0.19, 0.28, 1.0),
            font: Font::load_raw(IOSEVKA_SFL, IOSEVKA_PNG),
            visibility: true,
            headless: false,
            text_buffer_aspect_ratio: true,
        }
    }

    /// Sets the title for the `Terminal`.
    pub fn with_title<T: Into<String>>(mut self, title: T) -> TerminalBuilder {
        self.title = title.into();
        self
    }

    /// Sets the dimensions the `Terminal` is to be opened with.
    pub fn with_dimensions(mut self, dimensions: (u32, u32)) -> TerminalBuilder {
        self.dimensions = dimensions;
        self
    }

    /// Sets the clear color of the terminal.
    pub fn with_clear_color(mut self, clear_color: (f32, f32, f32, f32)) -> TerminalBuilder {
        self.clear_color = clear_color;
        self
    }

    /// Changes the font that the terminal uses.
    pub fn with_font(mut self, font: Font) -> TerminalBuilder {
        self.font = font;
        self
    }

    /// Changes the visibility that the terminal will be opened with. If headless, visibility will not matter.
    pub fn with_visibility(mut self, visibility: bool) -> TerminalBuilder {
        self.visibility = visibility;
        self
    }

    /// Changes the visibility that the terminal will be opened with
    pub fn with_headless(mut self, headless: bool) -> TerminalBuilder {
        self.headless = headless;
        self
    }

    /// Changes whether the aspect ratio should be retrieved from TextBuffer instead of the original resolution of the screen.
    ///
    /// If set to false, the aspect ratio used to make black bars for the screen will be fetched from the original resolution of the screen;
    /// This will cause the fonts to strech a bit though.
    ///
    /// If set to true (default), the aspect ratio will be fetched from the TextBuffer, causing almost any resolution
    /// to have black bars to make up for the missing spaces.
    pub fn with_text_buffer_aspect_ratio(mut self, tbar: bool) -> TerminalBuilder {
        self.text_buffer_aspect_ratio = tbar;
        self
    }

    /// Builds the actual terminal and opens the window
    pub fn build(self) -> Terminal {
        Terminal::new(
            self.title,
            self.dimensions,
            self.clear_color,
            self.font,
            self.visibility,
            self.headless,
            self.text_buffer_aspect_ratio,
        )
    }
}

/// Represents the Terminal itself.
///
/// See [terminal mod](index.html) for examples and more detailed documentation.
pub struct Terminal {
    display: Option<Display>,
    program: renderer::Program,
    background_program: renderer::Program,
    debug_program: renderer::Program,
    debug: Cell<bool>,
    running: Cell<bool>,
    pub(crate) headless: bool,
    since_start: SystemTime,
    pub(crate) font: Font,
<<<<<<< HEAD

    timer: RefCell<Timer>,
=======
    frame_counter: RefCell<FrameCounter>,
    text_buffer_aspect_ratio: bool,
>>>>>>> 1e4700c8
}

impl Terminal {
    fn new<T: Into<String>>(
        title: T,
        window_dimensions: (u32, u32),
        clear_color: (f32, f32, f32, f32),
        font: Font,
        visibility: bool,
        headless: bool,
        text_buffer_aspect_ratio: bool,
    ) -> Terminal {
        let display;
        let program;
        let background_program;
        let debug_program;
        if headless {
            display = None;
            program = 0;
            background_program = 0;
            debug_program = 0;
        } else {
            display = Some(Display::new(
                title,
                window_dimensions,
                clear_color,
                visibility,
            ));
            program = renderer::create_program(renderer::VERT_SHADER, renderer::FRAG_SHADER);
            background_program =
                renderer::create_program(renderer::VERT_SHADER, renderer::BG_FRAG_SHADER);
            debug_program =
                renderer::create_program(renderer::VERT_SHADER, renderer::DEBUG_FRAG_SHADER);
        }
        let font = font;
        Terminal {
            display,
            program,
            background_program,
            debug_program,
            debug: Cell::new(false),
            running: Cell::new(true),
            headless,
            since_start: SystemTime::now(),
            font,
<<<<<<< HEAD
            timer: RefCell::new(Timer::new()),
=======
            frame_counter: RefCell::new(FrameCounter::new()),
            text_buffer_aspect_ratio,
>>>>>>> 1e4700c8
        }
    }

    /// Sets debug mode (changes characters and backgrounds into wireframe)
    pub fn set_debug(&self, debug: bool) {
        if !self.headless {
            renderer::set_debug(debug);
            self.debug.set(debug);
        }
    }

    /// Refreshes the screen and returns whether the while-loop should continue (is the program running)
    #[cfg(debug_assertions)]
    pub fn refresh(&self) -> bool {
        let mut timer = self.timer.borrow_mut();
        timer.update();
        drop(timer);

        if let Some(ref display) = self.display {
            let input = self.get_current_input();
            if input.was_just_pressed(VirtualKeyCode::F3) {
                self.set_debug(!self.debug.get());
            }
            display.refresh() && self.running.get()
        } else {
            self.running.get()
        }
    }

    /// Refreshes the screen and returns whether the while-loop should continue (is the program running)
    #[cfg(not(debug_assertions))]
    pub fn refresh(&self) -> bool {
        let mut timer = self.timer.borrow_mut();
        timer.update();
        drop(timer);

        if let Some(ref display) = self.display {
            display.refresh() && self.running.get()
        } else {
            self.running.get()
        }
    }

    /// Flushes `TextBuffer`, taking it's character-grid and making it show for the next draw.
    ///
    /// This is quite a heavy function and it's calling should be avoided when unnecessary.
    pub fn flush(&self, text_buffer: &mut TextBuffer) {
        text_buffer.swap_buffers(&self.font);
    }

    /// Draws the `TextBuffer`, this should be called every time in the while-loop.
    pub fn draw(&self, text_buffer: &TextBuffer) {
        if let (&Some(ref display), &Some(ref mesh), &Some(ref background_mesh)) = (
            &self.display,
            &text_buffer.mesh,
            &text_buffer.background_mesh,
        ) {
            if self.text_buffer_aspect_ratio && text_buffer.aspect_ratio != display.get_aspect_ratio() {
                display.set_aspect_ratio(text_buffer.aspect_ratio);
            }
            renderer::clear();
            let duration = SystemTime::now().duration_since(self.since_start).unwrap();

            let time = duration.as_secs() as f32 + duration.subsec_nanos() as f32 / 1_000_000_000.0;

            renderer::draw(
                self.get_background_program(),
                display.proj_matrix.get(),
                time,
                background_mesh,
            );
            renderer::draw(self.get_program(), display.proj_matrix.get(), time, mesh);
        }
    }

    /// Gets the current Input, must be retrieved every time you want new inputs. (ie. every frame)
    pub fn get_current_input(&self) -> Input {
        if let Some(ref display) = self.display {
            display.get_current_input()
        } else {
            Input::new()
        }
    }

    /// Closes the Terminal
    pub fn close(&self) {
        self.running.set(false);
    }

    /// Sets the title for the window.
    ///
    /// **Warning:** This is a nuclear hazard (takes up a lot of performance), it might melt down your computer if called every frame (or so).
    pub fn set_title<T: Into<String>>(&mut self, title: T) {
        if let Some(ref mut display) = self.display {
            display.set_title(&title.into());
        }
    }

    /// Shows the window, if it's hidden
    pub fn show(&mut self) {
        if let Some(ref mut display) = self.display {
            display.show();
        }
    }

    /// Returns the current fps; updates every second
    pub fn get_fps(&self) -> f32 {
        self.timer.borrow().get_fps()
    }

    /// Get the delta-time (in seconds).
    pub fn delta_time(&self) -> f32 {
        self.timer.borrow().get_delta_time()
    }

    pub(crate) fn get_program(&self) -> renderer::Program {
        if self.headless {
            panic!("Unable to get program from headless terminal");
        }
        if !self.debug.get() {
            self.program
        } else {
            self.debug_program
        }
    }

    pub(crate) fn get_background_program(&self) -> renderer::Program {
        if self.headless {
            panic!("Unable to get program from headless terminal");
        }
        if !self.debug.get() {
            self.background_program
        } else {
            self.debug_program
        }
    }

    #[cfg(test)]
    pub(crate) fn update_virtual_keycode(&mut self, keycode: VirtualKeyCode, pressed: bool) {
        if let Some(ref mut display) = self.display {
            display.update_virtual_keycode(keycode, pressed);
        }
    }
}

pub(crate) struct Timer {
    last_check: SystemTime,
    delta_time: f32,
    frames: u32,
    fps: f32,
    since_last_fps: f32,
}

impl Timer {
    pub fn new() -> Timer {
        Timer {
            last_check: SystemTime::now(),
            delta_time: 0.0,
            frames: 0,
            fps: 0.0,
            since_last_fps: 0.0,
        }
    }

    pub fn update(&mut self) {
        self.frames += 1;
        let current_time = SystemTime::now();
        let duration = current_time.duration_since(self.last_check).unwrap();
        self.last_check = current_time;

        self.delta_time =
            duration.as_secs() as f32 + duration.subsec_nanos() as f32 / 1_000_000_000.0;

        self.since_last_fps += self.delta_time;
        if self.since_last_fps >= 1.0 {
            self.since_last_fps -= 1.0;
            self.fps = self.frames as f32;
            self.frames = 0;
        }
    }

    pub fn get_fps(&self) -> f32 {
        self.fps
    }

    pub fn get_delta_time(&self) -> f32 {
        self.delta_time
    }
}<|MERGE_RESOLUTION|>--- conflicted
+++ resolved
@@ -150,13 +150,9 @@
     pub(crate) headless: bool,
     since_start: SystemTime,
     pub(crate) font: Font,
-<<<<<<< HEAD
 
     timer: RefCell<Timer>,
-=======
-    frame_counter: RefCell<FrameCounter>,
     text_buffer_aspect_ratio: bool,
->>>>>>> 1e4700c8
 }
 
 impl Terminal {
@@ -202,12 +198,8 @@
             headless,
             since_start: SystemTime::now(),
             font,
-<<<<<<< HEAD
             timer: RefCell::new(Timer::new()),
-=======
-            frame_counter: RefCell::new(FrameCounter::new()),
             text_buffer_aspect_ratio,
->>>>>>> 1e4700c8
         }
     }
 
@@ -265,7 +257,9 @@
             &text_buffer.mesh,
             &text_buffer.background_mesh,
         ) {
-            if self.text_buffer_aspect_ratio && text_buffer.aspect_ratio != display.get_aspect_ratio() {
+            if self.text_buffer_aspect_ratio
+                && text_buffer.aspect_ratio != display.get_aspect_ratio()
+            {
                 display.set_aspect_ratio(text_buffer.aspect_ratio);
             }
             renderer::clear();
