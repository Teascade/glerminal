--- conflicted
+++ resolved
@@ -198,11 +198,8 @@
     pub(crate) aspect_ratio: f32,
     cursor: TermCursor,
 
-<<<<<<< HEAD
     limits: TermLimits,
-=======
     dirty: bool,
->>>>>>> 1e4700c8
 }
 
 impl TextBuffer {
@@ -251,13 +248,10 @@
                 background_color: [0.0; 4],
                 shakiness: 0.0,
             },
-<<<<<<< HEAD
             limits: TermLimits::new(width as u32, height as u32),
-=======
             aspect_ratio: true_width as f32 / true_height as f32,
 
             dirty: true,
->>>>>>> 1e4700c8
         })
     }
 
@@ -352,7 +346,6 @@
         (self.cursor.x, self.cursor.y)
     }
 
-<<<<<<< HEAD
     /// Set the limits for drawing, other than the current screen.
     /// None means no limit in this direction.
     pub fn set_limits(
@@ -366,11 +359,11 @@
         self.limits.x_max = x_max;
         self.limits.y_min = y_min;
         self.limits.y_max = y_max;
-=======
+    }
+
     /// Returns whether the TextBuffer is dirty or not (whether flush will have any effect or not)
     pub fn is_dirty(&self) -> bool {
         self.dirty
->>>>>>> 1e4700c8
     }
 
     fn move_cursor_by(&mut self, amount: i32) {
